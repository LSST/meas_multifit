#include "lsst/meas/multifit/SourceMeasurement.h"
#include "lsst/meas/multifit/Evaluator.h"
#include "lsst/meas/multifit/Evaluation.h"
#include "lsst/meas/multifit/CompoundShapeletModelBasis.h"
#include "lsst/meas/algorithms/Measure.h"
#include "lsst/afw/geom/ellipses.h"
#include "lsst/utils/Utils.h"
#include "lsst/utils/ieee.h"

#include "Eigen/Cholesky"

#define LSST_MAX_DEBUG 0
#include "lsst/pex/logging/Debug.h"
#include <iostream>

namespace lsst { namespace meas { namespace multifit {

namespace {

static double const SQRT_EPS = std::sqrt(std::numeric_limits<double>::epsilon());

afw::geom::ellipses::Quadrupole naiveDeconvolve(
    afw::geom::ellipses::BaseCore const & ellipse,
    afw::geom::ellipses::BaseCore const & psf
) {
    afw::geom::ellipses::Quadrupole moments(ellipse);
    afw::geom::ellipses::Quadrupole psfMoments(psf);
    double ixx = moments.getIXX() - psfMoments.getIXX();
    double iyy = moments.getIYY() - psfMoments.getIYY();
    double ixy = moments.getIXY() - psfMoments.getIXY();
    if ((ixx < SQRT_EPS) || (iyy < SQRT_EPS) || (ixy * ixy > ixx * iyy)) {
        ixx = SQRT_EPS;
        iyy = SQRT_EPS;
        ixy = 0.0;
    }
    return afw::geom::ellipses::Quadrupole(ixx, iyy, ixy);
}

} // anonymous

SourceMeasurement::Options SourceMeasurement::readPolicy(
    lsst::pex::policy::Policy const & policy
) {   
    lsst::pex::policy::Policy local(policy);
    lsst::pex::policy::Policy dict;
    lsst::pex::policy::DefaultPolicyFile file("meas_multifit", "ShapeletModelPhotometryDict.paf", "policy");
    file.load(dict);

    local.mergeDefaults(dict);

    Options options;
    options.fitDeltaFunction = local.getBool("fitDeltaFunction");
    options.fitExponential = local.getBool("fitExponential");
    options.fitDeVaucouleur = local.getBool("fitDeVaucouleur");
    options.shapeletOrder = local.getInt("shapeletOrder");
    options.psfShapeletOrder = local.getInt("psfShapeletOrder");
    options.nGrowFp = local.getInt("nGrowFp");
    options.usePixelWeights = local.getBool("usePixelWeights");
    options.ellipticityStepSize = local.getDouble("ellipticityStepSize");
    options.ellipticityStepCount = local.getInt("ellipticityStepCount");
    options.radiusMaxFactor = local.getDouble("radiusMaxFactor");
    options.radiusMinFactor = local.getDouble("radiusMinFactor");
    options.radiusStepCount = local.getInt("radiusStepCount");
    options.maskPlaneNames = local.getStringArray("maskPlaneName");

    if (options.fitExponential && !SourceMeasurement::getExponentialBasis()) {
        throw LSST_EXCEPT(lsst::pex::exceptions::RuntimeErrorException,
                          "Could not load exponential model from meas_multifit/data.");
    }
    if (options.fitDeVaucouleur && !SourceMeasurement::getDeVaucouleurBasis()) {
        throw LSST_EXCEPT(lsst::pex::exceptions::RuntimeErrorException,
                          "Could not load de Vaucouleur model from meas_multifit/data.");
    }
    return options;
}

afw::geom::ellipses::Ellipse SourceMeasurement::makeEllipse(
    afw::detection::Source const & source, 
    afw::detection::Footprint const & fp
) {
    afw::geom::Point2D center(source.getXAstrom(), source.getYAstrom());
    if(!utils::isfinite(source.getIxx()) 
       || !utils::isfinite(source.getIyy()) 
       || !utils::isfinite(source.getIxy())
    ) {
        throw LSST_EXCEPT(
            lsst::pex::exceptions::InvalidParameterException,
            "Input source moments are not finite."
        );
    }
    afw::geom::ellipses::Quadrupole quad(
        source.getIxx(), source.getIyy(), source.getIxy() 
    );

    afw::geom::ellipses::Axes axes(quad);
    if(axes.getA()<= std::numeric_limits<double>::epsilon())
        axes.setA(std::numeric_limits<double>::epsilon());
    if(axes.getB()<= std::numeric_limits<double>::epsilon())
        axes.setB(std::numeric_limits<double>::epsilon());

    double maxRadius = 2*sqrt(fp.getArea());
    if(axes.getA() > maxRadius || axes.getB() > maxRadius) {
        throw LSST_EXCEPT(
            lsst::pex::exceptions::InvalidParameterException,
            "Input source radius is unreasonably large."
        );
    }
    return afw::geom::ellipses::Ellipse(axes, center);
}

SourceMeasurement::SourceMeasurement(Options const & options) : 
    _options(options),
    _bitmask(afw::image::Mask<afw::image::MaskPixel>::getPlaneBitMask(options.maskPlaneNames)),
    _ellipse(EllipseCore())
{
    int coefficientSize = computeCoefficientSize(options);
    _integration = ndarray::allocate(coefficientSize);
    _coefficients = ndarray::allocate(coefficientSize);
    _covariance = ndarray::allocate(coefficientSize, coefficientSize);
    _parameters = ndarray::allocate(3);
    _integration.deep() = 0.0;
    int offset = 0;
    if (_options.fitDeltaFunction) {
        _integration[offset] = 1.0;
        ++offset;
    }
    if (_options.fitExponential) {
        getExponentialBasis()->integrate(_integration[ndarray::view(offset, offset+1)]);
        ++offset;
    }
    if (_options.fitDeVaucouleur) {
        getDeVaucouleurBasis()->integrate(_integration[ndarray::view(offset, offset+1)]);
        ++offset;
    }
    if (_options.shapeletOrder >= 0) {
        CompoundShapeletBuilder::ComponentVector components;
        components.push_back(ShapeletModelBasis::make(_options.shapeletOrder));
        CompoundShapeletBuilder builder(components);
        builder.normalizeFlux(0);
        ndarray::Array<Pixel,2,2> constraintMatrix(ndarray::allocate(2, builder.getSize()));
        constraintMatrix.deep() = 0.0;
        builder.integrate(constraintMatrix[1]);
        std::swap(constraintMatrix[1][0], constraintMatrix[0][0]);
        ndarray::Array<Pixel,1,1> constraintVector(ndarray::allocate(2));
        constraintVector.deep() = 0.0;
        builder.setConstraint(constraintMatrix, constraintVector);
        _shapeletBasis = builder.build();
        _shapeletBasis->integrate(_integration[ndarray::view(offset, offset + _shapeletBasis->getSize())]);
    }
}

CompoundShapeletModelBasis::Ptr SourceMeasurement::loadBasis(std::string const & name) {
    fs::path path(utils::eups::productDir("meas_multifit"));
    path /= fs::path("data");
    path /= name + ".boost";
    return CompoundShapeletModelBasis::load(path.native_file_string());    
}

CompoundShapeletModelBasis::Ptr SourceMeasurement::getExponentialBasis() {
    static CompoundShapeletModelBasis::Ptr cached = loadBasis("exponential");
    return cached;
}

CompoundShapeletModelBasis::Ptr SourceMeasurement::getDeVaucouleurBasis() {
    static CompoundShapeletModelBasis::Ptr cached = loadBasis("deVaucouleur");
    return cached;
}

void SourceMeasurement::addObjectsToDefinition(
    Definition & def, lsst::afw::geom::ellipses::Ellipse const & ellipse
) const {
    definition::PositionComponent::Ptr position = definition::PositionComponent::make(
        ellipse.getCenter(), false
    );
    EllipseCore ellipseCore(ellipse.getCore());
    definition::RadiusComponent::Ptr radius = definition::RadiusComponent::make(
        ellipseCore.getRadius(), true
    );
    definition::EllipticityComponent::Ptr ellipticity = definition::EllipticityComponent::make(
        ellipseCore.getEllipticity(), true
    );
    if (_options.fitDeltaFunction) {
        definition::Object obj(DELTAFUNCTION_ID);
        obj.getPosition() = position;
        def.objects.insert(obj);
    }
    if (_options.fitExponential) {
        definition::Object obj(EXPONENTIAL_ID);
        obj.getPosition() = position;
        obj.getRadius() = radius;
        obj.getEllipticity() = ellipticity;
        obj.setBasis(getExponentialBasis());
        def.objects.insert(obj);

    }
    if (_options.fitDeVaucouleur) {
        definition::Object obj(DEVAUCOULEUR_ID);
        obj.getPosition() = position;
        obj.getRadius() = radius;
        obj.getEllipticity() = ellipticity;
        obj.setBasis(getDeVaucouleurBasis());
        def.objects.insert(obj);
    }
    if (_options.shapeletOrder >= 0) {
        definition::Object obj(SHAPELET_ID);
        obj.getPosition() = position;
        obj.getRadius() = radius;
        obj.getEllipticity() = ellipticity;
        obj.setBasis(_shapeletBasis);
        def.objects.insert(obj);
    }
}

void SourceMeasurement::solve(double e1, double e2, double radius, double & best) {
    pex::logging::Debug log("photometry.multifit", LSST_MAX_DEBUG);
    assert(_evaluator->getParameterSize() == 3);
    log.debug(4, boost::format("Testing %f %f %f.") % e1 % e2 % radius);
    ndarray::Array<double,1,1> parameters(ndarray::allocate(_evaluator->getParameterSize()));
    parameters[_evaluator->getGrid()->radii[0].offset] = radius;
    parameters[_evaluator->getGrid()->ellipticities[0].offset] = e1;
    parameters[_evaluator->getGrid()->ellipticities[0].offset + 1] = e2;
    Evaluation evaluation(_evaluator, parameters);
    double objective;
    try {
        objective = evaluation.getObjectiveValue();
        log.debug(6, boost::format("Objective value is %f") % objective);
    } catch (...) {
        return;
    }
    if (objective < best) {
        _status &= ~algorithms::Flags::SHAPELET_PHOTOM_GALAXY_FAIL;
        //double flux = grid::Source::computeFlux(_integration, evaluation.getCoefficients());
        //double condition = flux / ndarray::viewAsEigen(evaluation.getCoefficients()).norm();
        //if (condition < 1E-10) {
        //    if (!(_status & algorithms::Flags::SHAPELET_PHOTOM_INVERSION_UNSAFE)) return;
        //} else {
        //    _status &= ~algorithms::Flags::SHAPELET_PHOTOM_INVERSION_UNSAFE;
        // }
        _coefficients.deep() = evaluation.getCoefficients();
        _covariance.deep() = evaluation.getCoefficientFisherMatrix();
        best = objective;
        _ellipse.getCore() = EllipseCore(e1, e2, radius);
    }
}

void SourceMeasurement::optimize(Ellipse const & initialEllipse) {
    EllipseCore maxEllipse(initialEllipse.getCore());
    EllipseCore minEllipse(maxEllipse);
    afw::geom::Ellipse psfEllipse = _evaluator->getGrid()->sources[0].getLocalPsf()->computeMoments();
    maxEllipse.scale(_options.radiusMaxFactor);
    minEllipse.scale(_options.radiusMinFactor);
    maxEllipse = naiveDeconvolve(maxEllipse, psfEllipse.getCore());
    minEllipse = naiveDeconvolve(minEllipse, psfEllipse.getCore());
    EllipseCore::ParameterVector base(minEllipse.getParameterVector());
    EllipseCore::ParameterVector delta = maxEllipse.getParameterVector() - minEllipse.getParameterVector();
    delta /= _options.radiusStepCount;
    double best = std::numeric_limits<double>::infinity();
    _status |= algorithms::Flags::SHAPELET_PHOTOM_GALAXY_FAIL;
    for (int iR = 0; iR < _options.radiusStepCount; ++iR, base += delta) {
        if (base[EllipseCore::RADIUS] < SQRT_EPS) {
            solve(0.0, 0.0, SQRT_EPS, best);
            continue;
        }
        for (int iE1 = -_options.ellipticityStepCount; iE1 <= _options.ellipticityStepCount; ++iE1) {
            for (int iE2 = -_options.ellipticityStepCount; iE2 <= _options.ellipticityStepCount; ++iE2) {
                solve(
                    base[EllipseCore::E1] + iE1 * _options.ellipticityStepSize,
                    base[EllipseCore::E2] + iE2 * _options.ellipticityStepSize,
                    base[EllipseCore::RADIUS],
                    best
                );
            }
        }
    }
    if (_status & algorithms::Flags::SHAPELET_PHOTOM_GALAXY_FAIL) {
        _ellipse = initialEllipse;
        _flux = std::numeric_limits<double>::quiet_NaN();
        _fluxErr = std::numeric_limits<double>::quiet_NaN();
        return;
    }
    Eigen::LDLT<Eigen::MatrixXd> ldlt(ndarray::viewAsTransposedEigen(_covariance));
    ndarray::viewAsTransposedEigen(_covariance).setIdentity();
    ldlt.solveInPlace(ndarray::viewAsTransposedEigen(_covariance).setIdentity());
    Grid::Ptr grid = _evaluator->getGrid();
    _flux = grid::Source::computeFlux(_integration, _coefficients);
    _fluxErr = std::sqrt(grid::Source::computeFluxVariance(_integration, _covariance));
}

template <typename ExposureT>
int SourceMeasurement::measure(
    CONST_PTR(ExposureT) exp,
    CONST_PTR(afw::detection::Source) source
) {
    pex::logging::Debug log("photometry.multifit", LSST_MAX_DEBUG);
    _status = 0;    
    if (!source) {
        _status |= algorithms::Flags::PHOTOM_NO_SOURCE;
        return _status;
    }
    log.debug(1, boost::format("Processing source %lld") % source->getSourceId());
    if (!source->getFootprint()) {
        _status |= algorithms::Flags::PHOTOM_NO_FOOTPRINT;
        return _status;
    }
<<<<<<< HEAD
    if (!exp->getPsf()) {
        _status |= algorithms::Flags::PHOTOM_NO_PSF;
        return _status;
    }
    ShapeletModelBasis::setPsfShapeletOrder(_options.psfShapeletOrder);
=======
    if(!exp->getPsf()) {
        _status |= algorithms::Flags::PHOTOM_NO_PSF;
        return _status;
    }

    boost::scoped_ptr<afw::geom::ellipses::Ellipse> ellipse;

    ShapeletModelBasis::setPsfShapeletOrder(_psfShapeletOrder);
    
>>>>>>> d8532c9f
    afw::detection::Footprint::Ptr fp = afw::detection::growFootprint(
        *source->getFootprint(), _options.nGrowFp
    );
<<<<<<< HEAD
    boost::scoped_ptr<afw::geom::ellipses::Ellipse> ellipse;
=======

    definition::Frame frame = definition::Frame::make(0, *exp, fp, _bitmask, _usePixelWeights);

    fp = frame.getFootprint();
    if (fp->getArea() == 0) {
        _status |= algorithms::Flags::PHOTOM_NO_FOOTPRINT;
        return _status;
    }
>>>>>>> d8532c9f
    try{
        ellipse.reset(new Ellipse(makeEllipse(*source, *fp)));
    } catch(lsst::pex::exceptions::InvalidParameterException e) {
        _status |= algorithms::Flags::SHAPELET_PHOTOM_BAD_MOMENTS;
        return _status;
    }
<<<<<<< HEAD
    Definition def;
    def.frames.insert(definition::Frame::make(0, *exp, fp, _bitmask, _options.usePixelWeights));
    _fp = def.frames[0].getFootprint();
    if (_fp->getArea() == 0) {
        _status |= algorithms::Flags::PHOTOM_NO_FOOTPRINT;
        return _status;
    }
    addObjectsToDefinition(def, *ellipse);
    _evaluator = Evaluator::make(def);

    optimize(*ellipse);
=======
    return measure(exp->getPsf(), frame.getData(), frame.getWeights(), *ellipse, fp);
}

int SourceMeasurement::measure(
    Psf::ConstPtr const & psf,
    ndarray::Array<Pixel, 1, 1> data,
    ndarray::Array<Pixel, 1, 1> weights,
    Ellipse const& ellipse,
    Footprint::Ptr const & fp
){
    if (!_basis) {
        _status |= algorithms::Flags::SHAPELET_PHOTOM_NO_BASIS;
        return _status;
    }
    if (!psf) {
        _status |= algorithms::Flags::PHOTOM_NO_PSF;
        return _status;
    }
    if (!fp) {
        _status |= algorithms::Flags::PHOTOM_NO_FOOTPRINT;
        return _status;
    }

    if (fp->getArea() == 0) {
        _status |= algorithms::Flags::PHOTOM_NO_FOOTPRINT;
        return _status;
    }
    _fp = fp;
    Definition definition;

    if (!_usePixelWeights)
        weights = ndarray::Array<Pixel, 1,1> ();
    
    definition::Frame frame(0, fp, data, weights);
    frame.getPsf() = psf->clone();

    definition.frames.insert(frame);

    //fit both a point source and galaxy model for the same object
    definition::Object galaxy = definition::Object::makeGalaxy(
        GALAXY_ID, _basis, ellipse, 
        _isEllipticityActive, 
        _isRadiusActive, 
        _isPositionActive
    );
    definition::Object star(STAR_ID);
    //link the position object of the two models
    star.getPosition() = galaxy.getPosition();

    definition.objects.insert(galaxy);
    definition.objects.insert(star);

    _evaluator = Evaluator::make(definition);
    BruteForceSourceOptimizer optimizer;
    bool success = optimizer.solve(_evaluator, _nTestPoints);

    ndarray::Array<const double, 1, 1> coeffView;
    double fluxVar;
    ndarray::Array<const double, 2, 1> covar;
    if(success) {
        _param = ndarray::copy(optimizer.getBestParameters());        
        _coeff = ndarray::copy(optimizer.getBestCoefficients());
        covar = optimizer.getCoefficientCovariance();
        if (!optimizer.isBestSafe()) {
            _status |= algorithms::Flags::SHAPELET_PHOTOM_INVERSION_UNSAFE;
        }
        grid::Object const & object = grid::find(
            _evaluator->getGrid()->objects, GALAXY_ID
        );
        grid::Source const & source = object.sources[0];
        _ellipse.reset(new Ellipse(object.makeEllipse(_param.begin())));
        _flux = source.computeFluxMean(_param, _coeff);
        fluxVar = source.computeFluxVariance(_param, covar);

        coeffView = _coeff;
    }
    else if (_fitDeltaFunction) { 
        _status |= algorithms::Flags::SHAPELET_PHOTOM_GALAXY_FAIL;
        //try fitting just the point source model
        definition.objects.erase(GALAXY_ID);
        _evaluator = Evaluator::make(definition);
        Evaluation evaluation(_evaluator);
        _coeff = ndarray::allocate(getBasisSize() + 1);
        try{
            _param = ndarray::copy(evaluation.getParameters());            
            _coeff[ndarray::view(getBasisSize(), getBasisSize() + 1)] = evaluation.getCoefficients();
            covar = evaluation.getCoefficientFisherMatrix();
        }
        catch (...){
            _status |= algorithms::Flags::SHAPELET_PHOTOM_INVERSION_FAIL;
            _ellipse.reset();
        }

        grid::Object const & object = find(
            _evaluator->getGrid()->objects, STAR_ID
        );
        _ellipse.reset( 
            new Ellipse(EllipseCore(0,0,0), object.makePoint(_param.begin()))
        ); 

        //fill basis coeffiecient with NaN
        _coeff[ndarray::view(0, getBasisSize())] = std::numeric_limits<double>::quiet_NaN();
        coeffView = _coeff[ndarray::view(getBasisSize(), getBasisSize() + 1)];
    }
    if(_fitDeltaFunction) {  
        grid::Object const & object = find(
            _evaluator->getGrid()->objects, STAR_ID
        );
        grid::Source const & source = object.sources[0];
>>>>>>> d8532c9f

    return _status;

}
template int SourceMeasurement::measure(
    PTR(afw::image::Exposure<float>) exp,
    PTR(afw::detection::Source) source
);

template int SourceMeasurement::measure(
    PTR(afw::image::Exposure<double>) exp,
    PTR(afw::detection::Source) source
);

}}}<|MERGE_RESOLUTION|>--- conflicted
+++ resolved
@@ -236,6 +236,7 @@
         //} else {
         //    _status &= ~algorithms::Flags::SHAPELET_PHOTOM_INVERSION_UNSAFE;
         // }
+        _parameters.deep() = parameters;
         _coefficients.deep() = evaluation.getCoefficients();
         _covariance.deep() = evaluation.getCoefficientFisherMatrix();
         best = objective;
@@ -302,45 +303,21 @@
         _status |= algorithms::Flags::PHOTOM_NO_FOOTPRINT;
         return _status;
     }
-<<<<<<< HEAD
     if (!exp->getPsf()) {
         _status |= algorithms::Flags::PHOTOM_NO_PSF;
         return _status;
     }
     ShapeletModelBasis::setPsfShapeletOrder(_options.psfShapeletOrder);
-=======
-    if(!exp->getPsf()) {
-        _status |= algorithms::Flags::PHOTOM_NO_PSF;
-        return _status;
-    }
-
-    boost::scoped_ptr<afw::geom::ellipses::Ellipse> ellipse;
-
-    ShapeletModelBasis::setPsfShapeletOrder(_psfShapeletOrder);
-    
->>>>>>> d8532c9f
     afw::detection::Footprint::Ptr fp = afw::detection::growFootprint(
         *source->getFootprint(), _options.nGrowFp
     );
-<<<<<<< HEAD
     boost::scoped_ptr<afw::geom::ellipses::Ellipse> ellipse;
-=======
-
-    definition::Frame frame = definition::Frame::make(0, *exp, fp, _bitmask, _usePixelWeights);
-
-    fp = frame.getFootprint();
-    if (fp->getArea() == 0) {
-        _status |= algorithms::Flags::PHOTOM_NO_FOOTPRINT;
-        return _status;
-    }
->>>>>>> d8532c9f
     try{
         ellipse.reset(new Ellipse(makeEllipse(*source, *fp)));
     } catch(lsst::pex::exceptions::InvalidParameterException e) {
         _status |= algorithms::Flags::SHAPELET_PHOTOM_BAD_MOMENTS;
         return _status;
     }
-<<<<<<< HEAD
     Definition def;
     def.frames.insert(definition::Frame::make(0, *exp, fp, _bitmask, _options.usePixelWeights));
     _fp = def.frames[0].getFootprint();
@@ -352,129 +329,18 @@
     _evaluator = Evaluator::make(def);
 
     optimize(*ellipse);
-=======
-    return measure(exp->getPsf(), frame.getData(), frame.getWeights(), *ellipse, fp);
-}
-
-int SourceMeasurement::measure(
-    Psf::ConstPtr const & psf,
-    ndarray::Array<Pixel, 1, 1> data,
-    ndarray::Array<Pixel, 1, 1> weights,
-    Ellipse const& ellipse,
-    Footprint::Ptr const & fp
-){
-    if (!_basis) {
-        _status |= algorithms::Flags::SHAPELET_PHOTOM_NO_BASIS;
-        return _status;
-    }
-    if (!psf) {
-        _status |= algorithms::Flags::PHOTOM_NO_PSF;
-        return _status;
-    }
-    if (!fp) {
-        _status |= algorithms::Flags::PHOTOM_NO_FOOTPRINT;
-        return _status;
-    }
-
-    if (fp->getArea() == 0) {
-        _status |= algorithms::Flags::PHOTOM_NO_FOOTPRINT;
-        return _status;
-    }
-    _fp = fp;
-    Definition definition;
-
-    if (!_usePixelWeights)
-        weights = ndarray::Array<Pixel, 1,1> ();
-    
-    definition::Frame frame(0, fp, data, weights);
-    frame.getPsf() = psf->clone();
-
-    definition.frames.insert(frame);
-
-    //fit both a point source and galaxy model for the same object
-    definition::Object galaxy = definition::Object::makeGalaxy(
-        GALAXY_ID, _basis, ellipse, 
-        _isEllipticityActive, 
-        _isRadiusActive, 
-        _isPositionActive
-    );
-    definition::Object star(STAR_ID);
-    //link the position object of the two models
-    star.getPosition() = galaxy.getPosition();
-
-    definition.objects.insert(galaxy);
-    definition.objects.insert(star);
-
-    _evaluator = Evaluator::make(definition);
-    BruteForceSourceOptimizer optimizer;
-    bool success = optimizer.solve(_evaluator, _nTestPoints);
-
-    ndarray::Array<const double, 1, 1> coeffView;
-    double fluxVar;
-    ndarray::Array<const double, 2, 1> covar;
-    if(success) {
-        _param = ndarray::copy(optimizer.getBestParameters());        
-        _coeff = ndarray::copy(optimizer.getBestCoefficients());
-        covar = optimizer.getCoefficientCovariance();
-        if (!optimizer.isBestSafe()) {
-            _status |= algorithms::Flags::SHAPELET_PHOTOM_INVERSION_UNSAFE;
-        }
-        grid::Object const & object = grid::find(
-            _evaluator->getGrid()->objects, GALAXY_ID
-        );
-        grid::Source const & source = object.sources[0];
-        _ellipse.reset(new Ellipse(object.makeEllipse(_param.begin())));
-        _flux = source.computeFluxMean(_param, _coeff);
-        fluxVar = source.computeFluxVariance(_param, covar);
-
-        coeffView = _coeff;
-    }
-    else if (_fitDeltaFunction) { 
-        _status |= algorithms::Flags::SHAPELET_PHOTOM_GALAXY_FAIL;
-        //try fitting just the point source model
-        definition.objects.erase(GALAXY_ID);
-        _evaluator = Evaluator::make(definition);
-        Evaluation evaluation(_evaluator);
-        _coeff = ndarray::allocate(getBasisSize() + 1);
-        try{
-            _param = ndarray::copy(evaluation.getParameters());            
-            _coeff[ndarray::view(getBasisSize(), getBasisSize() + 1)] = evaluation.getCoefficients();
-            covar = evaluation.getCoefficientFisherMatrix();
-        }
-        catch (...){
-            _status |= algorithms::Flags::SHAPELET_PHOTOM_INVERSION_FAIL;
-            _ellipse.reset();
-        }
-
-        grid::Object const & object = find(
-            _evaluator->getGrid()->objects, STAR_ID
-        );
-        _ellipse.reset( 
-            new Ellipse(EllipseCore(0,0,0), object.makePoint(_param.begin()))
-        ); 
-
-        //fill basis coeffiecient with NaN
-        _coeff[ndarray::view(0, getBasisSize())] = std::numeric_limits<double>::quiet_NaN();
-        coeffView = _coeff[ndarray::view(getBasisSize(), getBasisSize() + 1)];
-    }
-    if(_fitDeltaFunction) {  
-        grid::Object const & object = find(
-            _evaluator->getGrid()->objects, STAR_ID
-        );
-        grid::Source const & source = object.sources[0];
->>>>>>> d8532c9f
 
     return _status;
 
 }
 template int SourceMeasurement::measure(
-    PTR(afw::image::Exposure<float>) exp,
-    PTR(afw::detection::Source) source
+    CONST_PTR(afw::image::Exposure<float>) exp,
+    CONST_PTR(afw::detection::Source) source
 );
 
 template int SourceMeasurement::measure(
-    PTR(afw::image::Exposure<double>) exp,
-    PTR(afw::detection::Source) source
+    CONST_PTR(afw::image::Exposure<double>) exp,
+    CONST_PTR(afw::detection::Source) source
 );
 
 }}}